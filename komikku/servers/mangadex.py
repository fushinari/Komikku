--- conflicted
+++ resolved
@@ -9,10 +9,7 @@
 import html
 import magic
 import requests
-import os
-import pickle
-
-from komikku.models import database
+
 from komikku.servers import Server
 from komikku.servers import USER_AGENT
 from komikku.utils import SecretAccountHelper
@@ -76,18 +73,6 @@
     chapter_url = base_url + '/chapter/{0}'
     page_url = base_url + '/chapter/{0}/{1}'
 
-<<<<<<< HEAD
-    cooked = False
-
-    def __init__(self):
-        if self.session is None:
-            self.session = requests.Session()
-            self.session.headers = headers
-            if os.path.exists(os.path.join(database.get_data_dir(), 'mangadex', 'cookies')):
-                with open(os.path.join(database.get_data_dir(), 'mangadex', 'cookies'), 'rb') as f:
-                    self.session.cookies.update(pickle.load(f))
-                self.cooked = True
-=======
     def __init__(self, login=None, password=None):
         def on_get_account(attributes, password, name):
             if not attributes or not password:
@@ -111,7 +96,6 @@
                     self.login(login, password)
             else:
                 self.logged_in = True
->>>>>>> 61c23230
 
     @staticmethod
     def convert_old_slug(slug):
@@ -291,18 +275,6 @@
             self.logged_in = True
 
     def search(self, term):
-        if not self.cooked and os.path.exists(os.path.join(database.get_data_dir(), 'mangadex', 'login')):
-            with open(os.path.join(database.get_data_dir(), 'mangadex', 'login'), 'r') as login_file:
-                content = login_file.readlines()
-                details = {
-                    'login_username': content[0],
-                    'login_password': content[1]
-                }
-            self.session.post('https://mangadex.org/ajax/actions.ajax.php?function=login&nojs=1', details)
-            with open(os.path.join(database.get_data_dir(), 'mangadex', 'cookies'), 'wb') as f:
-                pickle.dump(self.session.cookies, f)
-            self.cooked = True
-
         r = self.session_get(self.search_url, params=dict(
             tag_mode_exc='any',
             tag_mode_inc='all',
