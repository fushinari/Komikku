--- conflicted
+++ resolved
@@ -386,12 +386,8 @@
             self.flowbox.select_child(child)
             self.selection_count += 1
 
-<<<<<<< HEAD
     @staticmethod
-    def set_manga_cover_image(overlay, width, height):
-=======
-    def set_manga_cover_image(self, overlay, width, height, update=False):
->>>>>>> 5a8d32e9
+    def set_manga_cover_image(overlay, width, height, update=False):
         overlay.set_size_request(width, height)
 
         if overlay._pixbuf is None or update:
