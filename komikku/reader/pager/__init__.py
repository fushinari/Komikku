# Copyright (C) 2019-2020 Valéry Febvre
# SPDX-License-Identifier: GPL-3.0-only or GPL-3.0-or-later
# Author: Valéry Febvre <vfebvre@easter-eggs.com>

import datetime
from gettext import gettext as _

from gi.repository import Gdk
from gi.repository import GLib
from gi.repository import Gtk
from gi.repository.GdkPixbuf import InterpType

from komikku.reader.pager.page import Page


class Pager(Gtk.ScrolledWindow):
    current_page = None

    button_press_timeout_id = None
    default_double_click_time = Gtk.Settings.get_default().get_property('gtk-double-click-time')
    scroll_lock = False
    zoom = dict(active=False)

    def __init__(self, reader):
        Gtk.ScrolledWindow.__init__(self)
        self.get_hscrollbar().hide()
        self.get_vscrollbar().hide()

        self.reader = reader
        self.window = reader.window

        self.viewport = Gtk.Viewport()
        self.add(self.viewport)

        self.box = Gtk.Box(spacing=0)  # Orientation is not kown yet
        self.viewport.add(self.box)

        self.set_events(
            Gdk.EventMask.BUTTON_PRESS_MASK |
            Gdk.EventMask.BUTTON_RELEASE_MASK |
            Gdk.EventMask.KEY_PRESS_MASK |
            Gdk.EventMask.SMOOTH_SCROLL_MASK
        )

<<<<<<< HEAD
        self.btn_press_handler_id = self.connect('button-press-event', self.on_btn_press)
        self.key_press_handler_id = self.connect('key-press-event', self.on_key_press)
        self.key_press_handler_id = self.connect('scroll-event', self.on_scroll)
        self.mouse_motion_handler_id = self.connect('motion-notify-event', self.on_mouse_move)
=======
        self.connect('button-press-event', self.on_btn_press)
        self.connect('key-press-event', self.on_key_press)
        self.connect('motion-notify-event', self.on_motion_notify)
        self.connect('scroll-event', self.on_scroll)
>>>>>>> aaeeae22

        self.show_all()

    @property
    def pages(self):
        return self.box.get_children()

    def adjust_scroll(self, position=1, animate=True, duration=250):
        """ Scroll to a page """

        def ease_out_cubic(t):
            t = t - 1
            return t * t * t + 1

        def move(scrolledwindow, clock):
            now = clock.get_frame_time()
            if now < end_time and adj.get_value() != end:
                t = (now - start_time) / (end_time - start_time)
                t = ease_out_cubic(t)

                adj.set_value(start + t * (end - start))

                return True

            adj.set_value(end)
            self.scroll_lock = False

            return False

        if self.reader.reading_direction == 'vertical':
            adj = self.get_vadjustment()
            end = position * self.reader.size.height
        else:
            adj = self.get_hadjustment()
            end = position * self.reader.size.width
        start = adj.get_value()

        if start - end == 0:
            return

        if animate:
            self.scroll_lock = True

            clock = self.get_frame_clock()
            if clock:
                start_time = clock.get_frame_time()
                end_time = start_time + 1000 * duration

                self.add_tick_callback(move)
        else:
            adj.set_value(end)

    def clear(self):
        self.current_page = None

        for page in self.pages:
            page.clean()
            page.destroy()

    def crop_pages_borders(self):
        for page in self.pages:
            if page.status == 'rendered' and page.error is None:
                page.set_image()

    def goto_page(self, page_index):
        if self.pages[0].index == page_index and self.pages[0].chapter == self.current_page.chapter:
            self.switchto_page('left')
        elif self.pages[2].index == page_index and self.pages[2].chapter == self.current_page.chapter:
            self.switchto_page('right')
        else:
            self.init(self.current_page.chapter, page_index)

    def init(self, chapter, page_index=None):
        self.reader.update_title(chapter)

        if page_index is None:
            if chapter.read:
                page_index = 0
            elif chapter.last_page_read_index is not None:
                page_index = chapter.last_page_read_index
            else:
                page_index = 0

        self.clear()
        self.set_orientation()

        direction = 1 if self.reader.reading_direction == 'right-to-left' else -1
        # Left page
        left_page = Page(self, chapter, page_index + direction)
        self.box.pack_start(left_page, True, True, 0)

        # Center page
        center_page = Page(self, chapter, page_index)
        self.box.pack_start(center_page, True, True, 0)

        # Right page
        right_page = Page(self, chapter, page_index - direction)
        self.box.pack_start(right_page, True, True, 0)

        # Force immediate rendering
        self.queue_draw()
        while Gtk.events_pending():
            Gtk.main_iteration()

        self.adjust_scroll(animate=False)

        self.current_page = center_page
        center_page.connect('render-completed', self.on_first_page_rendered)
        center_page.render()

    def on_btn_press(self, widget, event):
        if event.button == 1:
            if self.button_press_timeout_id is None and event.type == Gdk.EventType.BUTTON_PRESS:
                # Schedule single click event to be able to detect double click
                self.button_press_timeout_id = GLib.timeout_add(self.default_double_click_time + 100, self.on_single_click, event.copy())

            elif event.type == Gdk.EventType._2BUTTON_PRESS:
                # Remove scheduled single click event
                if self.button_press_timeout_id:
                    GLib.source_remove(self.button_press_timeout_id)
                    self.button_press_timeout_id = None

                GLib.idle_add(self.on_double_click, event.copy())

    def on_double_click(self, event):
        # Zoom/unzoom

        def on_adjustment_change(hadj, vadj, h_value, v_value):
            hadj.disconnect(handler_id)

            def adjust_scroll():
                hadj.set_value(h_value)
                vadj.set_value(v_value)

            GLib.idle_add(adjust_scroll)

        page = self.current_page

        if page.status != 'rendered' or page.error is not None:
            return

        hadj = page.scrolledwindow.get_hadjustment()
        vadj = page.scrolledwindow.get_vadjustment()

        if self.zoom['active'] is False:
            image = page.image
            pixbuf = page.pixbuf

            # Record hadjustment and vadjustment values
            self.zoom['orig_hadj_value'] = hadj.get_value()
            self.zoom['orig_vadj_value'] = vadj.get_value()

            # Adjust image's width to 2x window's width
            factor = 2
            orig_width = image.get_pixbuf().get_width()
            orig_height = image.get_pixbuf().get_height()
            zoom_width = self.reader.size.width * factor
            zoom_height = orig_height * (zoom_width / orig_width)
            ratio = zoom_width / orig_width

            if orig_width <= self.reader.size.width:
                rel_event_x = event.x - (self.reader.size.width - orig_width) / 2
            else:
                rel_event_x = event.x + hadj.get_value()
            if orig_height <= self.reader.size.height:
                rel_event_y = event.y - (self.reader.size.height - orig_height) / 2
            else:
                rel_event_y = event.y + vadj.get_value()

            h_value = rel_event_x * ratio - event.x
            v_value = rel_event_y * ratio - event.y

            handler_id = hadj.connect('changed', on_adjustment_change, vadj, h_value, v_value)

            scaled_pixbuf = pixbuf.scale_simple(zoom_width, zoom_height, InterpType.BILINEAR)

            image.set_from_pixbuf(scaled_pixbuf)

            self.zoom['active'] = True
        else:
            handler_id = hadj.connect(
                'changed', on_adjustment_change, vadj, self.zoom['orig_hadj_value'], self.zoom['orig_vadj_value'])

            page.set_image()

            self.zoom['active'] = False

    def on_first_page_rendered(self, page):
        GLib.idle_add(self.on_page_switch, page, True)

        self.pages[0].render()
        self.pages[2].render()

    def on_mouse_move(self, widget, event):
        if not self.get_window().get_cursor():
            # By default, no cursor is set. So, if it's already None, do nothing.
            return

        self.get_window().set_cursor(None)

    def on_key_press(self, widget, event):
        # Note: in case of keys LEFT and RIGHT, this code is never reached when controls are visible
        # Slider (Gtk.Scale) has already consume the event

        modifiers = Gtk.accelerator_get_default_mod_mask()
        if (event.state & modifiers) != 0:
            return

        # Hide the mouse cursor when using keyboard navigation.
        self.get_window().set_cursor(Gdk.Cursor.new_from_name(Gdk.Display.get_default(), "none"))

        if event.keyval in (Gdk.KEY_Left, Gdk.KEY_KP_Left, Gdk.KEY_Right, Gdk.KEY_KP_Right):
            page = self.current_page
            hadj = page.scrolledwindow.get_hadjustment()

            if event.keyval in (Gdk.KEY_Left, Gdk.KEY_KP_Left):
                if hadj.get_value() == 0 and self.zoom['active'] is False:
                    self.switchto_page('left')
                    return

                page.scrolledwindow.emit('scroll-child', Gtk.ScrollType.STEP_LEFT, False)
                return

            if hadj.get_value() + self.reader.size.width == hadj.get_upper() and self.zoom['active'] is False:
                self.switchto_page('right')
                return

            page.scrolledwindow.emit('scroll-child', Gtk.ScrollType.STEP_RIGHT, False)
            return

        if event.keyval in (Gdk.KEY_Up, Gdk.KEY_KP_Up, Gdk.KEY_Down, Gdk.KEY_KP_Down):
            page = self.current_page
            vadj = page.scrolledwindow.get_vadjustment()

            if event.keyval in (Gdk.KEY_Down, Gdk.KEY_KP_Down):
                if self.reader.reading_direction == 'vertical' and vadj.get_value() + self.reader.size.height == vadj.get_upper():
                    self.switchto_page('right')
                    return

                # If image height is greater than viewport height, arrow keys should scroll page down
                # Emit scroll signal: one step down
                page.scrolledwindow.emit('scroll-child', Gtk.ScrollType.STEP_DOWN, False)
                return

            if self.reader.reading_direction == 'vertical' and vadj.get_value() == 0:
                self.switchto_page('left')

                # After switching pages, go to the end of the page that is now the current page
                vadj = self.current_page.scrolledwindow.get_vadjustment()
                vadj.set_value(vadj.get_upper() - self.reader.size.height)
                return
<<<<<<< HEAD

            # If image height is greater than viewport height, arrow keys should scroll page up
            # Emit scroll signal: one step up
            page.scrolledwindow.emit('scroll-child', Gtk.ScrollType.STEP_UP, False)
=======

            # If image height is greater than viewport height, arrow keys should scroll page up
            # Emit scroll signal: one step up
            page.scrolledwindow.emit('scroll-child', Gtk.ScrollType.STEP_UP, False)

    def on_motion_notify(self, widget, event):
        # Hide cursor during keyboard navigation

        if not self.get_window().get_cursor():
            # By default, no cursor is set. So, if it's already None, do nothing.
            return

        self.get_window().set_cursor(None)
>>>>>>> aaeeae22

    def on_page_switch(self, page, chapter_changed):
        # Loop until page is loadable or render is ended
        if not page.loadable and page.status == 'rendering':
            return True

        if not page.loadable or page.status == 'cleaned':
            return False

        if page.error is None:
            chapter = page.chapter

            # Update manga last read time
            self.reader.manga.update(dict(last_read=datetime.datetime.now()))

            # Mark page as read
            chapter.pages[page.index]['read'] = True
            # Check if chapter is read
            chapter_is_read = True
            for chapter_page in reversed(chapter.pages):
                if not chapter_page.get('read'):
                    chapter_is_read = False
                    break

            # Update chapter
            chapter.update(dict(
                pages=chapter.pages,
                last_page_read_index=page.index,
                read=chapter_is_read,
                recent=0,
            ))

        if chapter_changed:
            self.reader.controls.init()

        self.reader.controls.set_scale_value(page.index + 1)

        return False

    @staticmethod
    def on_scroll(widget, event):
        # Stop GDK_SCROLL_SMOOTH events propagation
        # mouse and touch pad (2 fingers) scrolling
        return True

    def on_single_click(self, event):
        self.button_press_timeout_id = None

        if event.x < self.reader.size.width / 3:
            # 1st third of the page
            if self.zoom['active']:
                return False

            self.switchto_page('left')
        elif event.x > 2 * self.reader.size.width / 3:
            # Last third of the page
            if self.zoom['active']:
                return False

            self.switchto_page('right')
        else:
            # Center part of the page: toggle controls
            if self.reader.controls.is_visible:
                self.current_page.page_number_label.show()
                self.reader.controls.hide()
            else:
                self.current_page.page_number_label.hide()
                self.reader.controls.show()

        return False

    def rescale_pages(self):
        for page in self.pages:
            page.rescale()

    def resize_pages(self):
        for page in self.pages:
            page.resize()

        self.adjust_scroll(animate=False)

    def reverse_pages(self):
        self.box.reorder_child(self.pages[0], 2)
        self.box.reorder_child(self.pages[1], 0)

        self.adjust_scroll(animate=False)

    def set_orientation(self):
        """ Set box orientation """

        def on_adjustment_change(adj):
            self.adjust_scroll(animate=False)
            adj.disconnect(handler_id)

        if self.reader.reading_direction == 'vertical':
            handler_id = self.get_vadjustment().connect('changed', on_adjustment_change)
            self.box.props.orientation = Gtk.Orientation.VERTICAL
        else:
            handler_id = self.get_hadjustment().connect('changed', on_adjustment_change)
            self.box.props.orientation = Gtk.Orientation.HORIZONTAL

    def switchto_page(self, position):
        if self.scroll_lock:
            return

        if position == 'left':
            page = self.pages[0]
        elif position == 'right':
            page = self.pages[2]

        if page.status == 'offlimit':
            # We reached first or last chapter
            if page.index < 0:
                message = _('There is no previous chapter.')
            else:
                message = _('It was the last chapter.')
            self.window.show_notification(message, interval=2)
            return

        if not page.loadable:
            # Page is not ready to be shown
            return

        chapter_changed = self.current_page.chapter != page.chapter
        if chapter_changed:
            self.reader.update_title(page.chapter)
            self.window.show_notification(page.chapter.title, 2)

        self.current_page = page
        self.current_page.refresh()

        if position == 'left':
            self.adjust_scroll(0)

            def add_page(current_page):
                if self.scroll_lock:
                    return True

                # Clean and destroy 3rd page
                self.pages[2].clean()
                self.pages[2].destroy()  # will remove it from box

                direction = 1 if self.reader.reading_direction == 'right-to-left' else -1

                new_page = Page(self, current_page.chapter, current_page.index + direction)
                self.box.pack_start(new_page, True, True, 0)
                self.box.reorder_child(new_page, 0)
                new_page.render()

                self.adjust_scroll(animate=False)

                GLib.idle_add(self.on_page_switch, current_page, chapter_changed)

                return False

            GLib.idle_add(add_page, self.current_page)

        elif position == 'right':
            self.adjust_scroll(2)

            def add_page(current_page):
                if self.scroll_lock:
                    return True

                # Clean and destroy 1st page
                self.pages[0].clean()
                self.pages[0].destroy()  # will remove it from box

                self.adjust_scroll(animate=False)

                direction = -1 if self.reader.reading_direction == 'right-to-left' else 1

                new_page = Page(self, current_page.chapter, current_page.index + direction)
                self.box.pack_start(new_page, True, True, 0)
                new_page.render()

                GLib.idle_add(self.on_page_switch, current_page, chapter_changed)

                return False

            GLib.idle_add(add_page, self.current_page)<|MERGE_RESOLUTION|>--- conflicted
+++ resolved
@@ -42,17 +42,10 @@
             Gdk.EventMask.SMOOTH_SCROLL_MASK
         )
 
-<<<<<<< HEAD
-        self.btn_press_handler_id = self.connect('button-press-event', self.on_btn_press)
-        self.key_press_handler_id = self.connect('key-press-event', self.on_key_press)
-        self.key_press_handler_id = self.connect('scroll-event', self.on_scroll)
-        self.mouse_motion_handler_id = self.connect('motion-notify-event', self.on_mouse_move)
-=======
         self.connect('button-press-event', self.on_btn_press)
         self.connect('key-press-event', self.on_key_press)
         self.connect('motion-notify-event', self.on_motion_notify)
         self.connect('scroll-event', self.on_scroll)
->>>>>>> aaeeae22
 
         self.show_all()
 
@@ -304,16 +297,10 @@
                 vadj = self.current_page.scrolledwindow.get_vadjustment()
                 vadj.set_value(vadj.get_upper() - self.reader.size.height)
                 return
-<<<<<<< HEAD
 
             # If image height is greater than viewport height, arrow keys should scroll page up
             # Emit scroll signal: one step up
             page.scrolledwindow.emit('scroll-child', Gtk.ScrollType.STEP_UP, False)
-=======
-
-            # If image height is greater than viewport height, arrow keys should scroll page up
-            # Emit scroll signal: one step up
-            page.scrolledwindow.emit('scroll-child', Gtk.ScrollType.STEP_UP, False)
 
     def on_motion_notify(self, widget, event):
         # Hide cursor during keyboard navigation
@@ -323,7 +310,6 @@
             return
 
         self.get_window().set_cursor(None)
->>>>>>> aaeeae22
 
     def on_page_switch(self, page, chapter_changed):
         # Loop until page is loadable or render is ended
