# Copyright (C) 2019-2020 Valéry Febvre
# SPDX-License-Identifier: GPL-3.0-only or GPL-3.0-or-later
# Author: Valéry Febvre <vfebvre@easter-eggs.com>

from gettext import gettext as _
from threading import Timer
import time

from gi.repository import Gdk
from gi.repository import Gio
from gi.repository import GLib
from gi.repository import Gtk
from gi.repository.GdkPixbuf import Pixbuf
from gi.repository import Handy

from komikku.add_dialog import AddDialog
from komikku.card import Card
from komikku.activity_indicator import ActivityIndicator
from komikku.downloader import Downloader
from komikku.library import Library
from komikku.models import backup_db
from komikku.models import Settings
from komikku.reader import Reader
from komikku.settings_dialog import SettingsDialog
from komikku.updater import Updater


class MainWindow(Gtk.ApplicationWindow):
    mobile_width = False
    page = None

    is_maximized = False
    is_fullscreen = False
    _prev_size = None

    def __init__(self, *args, **kwargs):
        super().__init__(*args, **kwargs)

        self.application = kwargs['application']

        self._night_light_handler_id = 0
        self._night_light_proxy = None

        self.builder = Gtk.Builder()
        self.builder.add_from_resource('/info/febvre/Komikku/ui/main_window.ui')
        self.builder.add_from_resource('/info/febvre/Komikku/ui/menu/main.xml')

        self.logging_manager = self.application.get_logger()
        self.downloader = Downloader(self)
        self.updater = Updater(self, Settings.get_default().update_at_startup)

        self.overlay = self.builder.get_object('overlay')
        self.stack = self.builder.get_object('stack')
        self.title_stack = self.builder.get_object('title_stack')
        self.left_button_image = self.builder.get_object('left_button_image')
        self.menu_button = self.builder.get_object('menu_button')
        self.menu_button_image = self.builder.get_object('menu_button_image')

        self.activity_indicator = ActivityIndicator()
        self.overlay.add_overlay(self.activity_indicator)
        self.overlay.set_overlay_pass_through(self.activity_indicator, True)
        self.activity_indicator.show_all()

        self.assemble_window()

    def add_accelerators(self):
        self.application.set_accels_for_action('app.settings', ['<Control>p'])
        self.application.set_accels_for_action('app.add', ['<Control>plus'])
        self.application.set_accels_for_action('app.fullscreen', ['F11'])

    def add_actions(self):
        add_action = Gio.SimpleAction.new('add', None)
        add_action.connect('activate', self.on_left_button_clicked)

        settings_action = Gio.SimpleAction.new('settings', None)
        settings_action.connect('activate', self.on_settings_menu_clicked)

        about_action = Gio.SimpleAction.new('about', None)
        about_action.connect('activate', self.on_about_menu_clicked)

        shortcuts_action = Gio.SimpleAction.new('shortcuts', None)
        shortcuts_action.connect('activate', self.on_shortcuts_menu_clicked)

        fullscreen_action = Gio.SimpleAction.new('fullscreen', None)
        fullscreen_action.connect('activate', self.toggle_fullscreen)

        self.application.add_action(add_action)
        self.application.add_action(settings_action)
        self.application.add_action(about_action)
        self.application.add_action(shortcuts_action)
        self.application.add_action(fullscreen_action)

        self.library.add_actions()
        self.card.add_actions()
        self.reader.add_actions()

    def assemble_window(self):
        # Default size
        window_size = Settings.get_default().window_size
        self.set_default_size(window_size[0], window_size[1])

        # Min size
        geom = Gdk.Geometry()
        geom.min_width = 360
        geom.min_height = 288
        self.set_geometry_hints(None, geom, Gdk.WindowHints.MIN_SIZE)

        # Titlebar
        self.titlebar = self.builder.get_object('titlebar')
        self.headerbar = self.builder.get_object('headerbar')

        self.left_button = self.builder.get_object('left_button')
        self.left_button.connect('clicked', self.on_left_button_clicked, None)

        self.builder.get_object('fullscreen_button').connect('clicked', self.toggle_fullscreen, None)

        self.set_titlebar(self.titlebar)

        # Fisrt start grid
        self.first_start_grid = self.builder.get_object('first_start_grid')
        pix = Pixbuf.new_from_resource_at_scale('/info/febvre/Komikku/images/logo.png', 256, 256, True)
        self.builder.get_object('app_logo').set_from_pixbuf(pix)

        # Init pages
        self.library = Library(self)
        self.card = Card(self)
        self.reader = Reader(self)

        # Window
        self.connect('check-resize', self.on_resize)
        self.connect('delete-event', self.on_application_quit)
        self.connect('key-press-event', self.on_key_press_event)
        self.connect('window-state-event', self.on_window_state_event)
        self.connect('key-press-event', self.on_key_press_event)

        # Custom CSS
        screen = Gdk.Screen.get_default()

        css_provider = Gtk.CssProvider()
        css_provider_resource = Gio.File.new_for_uri('resource:///info/febvre/Komikku/css/style.css')
        css_provider.load_from_file(css_provider_resource)

        context = Gtk.StyleContext()
        context.add_provider_for_screen(screen, css_provider, Gtk.STYLE_PROVIDER_PRIORITY_USER)
        if Gio.Application.get_default().development_mode is True:
            self.get_style_context().add_class('devel')

        # Theme (light or dark)
        self.init_theme()

        self.library.show()

    def change_layout(self):
        pass

    def confirm(self, title, message, callback):
        def on_response(dialog, response_id):
            if response_id == Gtk.ResponseType.YES:
                callback()

            dialog.destroy()

        dialog = Handy.Dialog.new(self)
        dialog.get_style_context().add_class('solid-csd')
        dialog.connect('response', on_response)
        dialog.set_title(title)
        dialog.add_buttons('Yes', Gtk.ResponseType.YES, 'Cancel', Gtk.ResponseType.CANCEL)
        dialog.set_default_response(Gtk.ResponseType.YES)

        label = Gtk.Label()
        label.set_text(message)
        label.set_line_wrap(True)
        label.set_vexpand(True)
        label.set_property('margin', 16)
        label.set_valign(Gtk.Align.CENTER)
        label.set_halign(Gtk.Align.CENTER)
        label.set_justify(Gtk.Justification.CENTER)
        dialog.get_content_area().add(label)

        dialog.show_all()

    def hide_notification(self):
        self.builder.get_object('notification_revealer').set_reveal_child(False)

    def init_theme(self):
        if Settings.get_default().night_light and not self._night_light_proxy:
            # Watch night light changes
            self._night_light_proxy = Gio.DBusProxy.new_sync(
                Gio.bus_get_sync(Gio.BusType.SESSION, None),
                Gio.DBusProxyFlags.NONE,
                None,
                'org.gnome.SettingsDaemon.Color',
                '/org/gnome/SettingsDaemon/Color',
                'org.gnome.SettingsDaemon.Color',
                None
            )

            def property_changed(proxy, changed_properties, invalidated_properties):
                properties = changed_properties.unpack()
                if 'NightLightActive' in properties.keys():
                    Gtk.Settings.get_default().set_property('gtk-application-prefer-dark-theme', properties['NightLightActive'])

            self._night_light_handler_id = self._night_light_proxy.connect('g-properties-changed', property_changed)

            Gtk.Settings.get_default().set_property(
                'gtk-application-prefer-dark-theme',
                self._night_light_proxy.get_cached_property('NightLightActive')
            )
        else:
            if self._night_light_proxy and self._night_light_handler_id > 0:
                self._night_light_proxy.disconnect(self._night_light_handler_id)
                self._night_light_proxy = None
                self._night_light_handler_id = 0

            Gtk.Settings.get_default().set_property('gtk-application-prefer-dark-theme', Settings.get_default().dark_theme)

    def on_about_menu_clicked(self, action, param):
        from komikku.application import CREDITS

        builder = Gtk.Builder()
        builder.add_from_resource('/info/febvre/Komikku/about_dialog.ui')

        about_dialog = builder.get_object('about_dialog')
        about_dialog.set_authors([
            *CREDITS['developers'], '',

            _('Contributors: Code, Patches, Debugging:'), '',
            *CREDITS['contributors'], '',
        ])
        about_dialog.set_translator_credits('\n'.join(CREDITS['translators']))
        about_dialog.set_modal(True)
        about_dialog.set_transient_for(self)
        if about_dialog.run() in (Gtk.ResponseType.CANCEL, Gtk.ResponseType.DELETE_EVENT):
            about_dialog.hide()

    def on_application_quit(self, window, event):
        def before_quit():
            self.save_window_size()
            backup_db()

        if self.downloader.running or self.updater.running:
            def confirm_callback():
                self.downloader.stop()
                self.updater.stop()

                while self.downloader.running or self.updater.running:
                    time.sleep(0.1)
                    continue

                before_quit()
                self.application.quit()

            message = [
                _('Are you sure you want to quit?'),
            ]
            if self.downloader.running:
                message.append(_('Some chapters are currently being downloaded.'))
            if self.updater.running:
                message.append(_('Some mangas are currently being updated.'))

            self.confirm(
                _('Quit?'),
                '\n'.join(message),
                confirm_callback
            )

            return True

        before_quit()
        return False

<<<<<<< HEAD
    def on_key_press_event(self, action, param):
        if param.keyval == Gdk.KEY_Escape:
            if not self.page == 'library' or self.library.selection_mode:
                self.on_left_button_clicked(None, None)
            else:
                self.confirm(
                    _('Quit?'),
                    _('Are you sure you want to quit?'),
                    self.close
                )
=======
    def on_key_press_event(self, widget, event):
        """
        Go back navigation with <Escape> key:
        - Library <- Manga <- Reader
        - Exit selection mode (Library and Manga chapters)
        """

        if event.keyval != Gdk.KEY_Escape:
            # Propagate the event further
            return False

        if self.page == 'library' and not self.library.selection_mode:
            return True

        self.on_left_button_clicked(None, None)

        return True
>>>>>>> aaeeae22

    def on_left_button_clicked(self, action, param):
        if self.page == 'library':
            if self.library.selection_mode:
                self.library.leave_selection_mode()
            else:
                AddDialog(self).open(action, param)
        elif self.page == 'card':
            if self.card.selection_mode:
                self.card.leave_selection_mode()
            else:
                self.library.show(invalidate_sort=True)
        elif self.page == 'reader':
            self.set_unfullscreen()

            # Refresh to update all previously chapters consulted (last page read may have changed)
            # and update info like disk usage
            self.card.refresh(self.reader.chapters_consulted)
            self.card.show()

    def on_resize(self, window):
        size = self.get_size()
        if self._prev_size and self._prev_size.width == size.width and self._prev_size.height == size.height:
            return

        self._prev_size = size

        self.library.on_resize()
        if self.page == 'reader':
            self.reader.on_resize()

        if size.width < 700:
            if self.mobile_width is True:
                return

            self.mobile_width = True
            self.change_layout()
        else:
            if self.mobile_width is True:
                self.mobile_width = False
                self.change_layout()

    def on_settings_menu_clicked(self, action, param):
        SettingsDialog(self).open(action, param)

    def on_shortcuts_menu_clicked(self, action, param):
        builder = Gtk.Builder()
        builder.add_from_resource('/info/febvre/Komikku/ui/shortcuts_overview.ui')

        shortcuts_overview = builder.get_object('shortcuts_overview')
        shortcuts_overview.set_modal(True)
        shortcuts_overview.set_transient_for(self)
        shortcuts_overview.present()

    def on_window_state_event(self, widget, event):
        self.is_maximized = (event.new_window_state & Gdk.WindowState.MAXIMIZED) != 0
        self.is_fullscreen = (event.new_window_state & Gdk.WindowState.FULLSCREEN) != 0

    def save_window_size(self):
        if not self.is_maximized and not self.is_fullscreen:
            size = self.get_size()
            Settings.get_default().window_size = [size.width, size.height]

    def set_fullscreen(self):
        if not self.is_fullscreen:
            self.reader.controls.on_fullscreen()
            self.fullscreen()

    def set_unfullscreen(self):
        if self.is_fullscreen:
            self.reader.controls.on_unfullscreen()
            self.unfullscreen()

    def show_notification(self, message, interval=5):
        self.builder.get_object('notification_label').set_text(message)
        self.builder.get_object('notification_revealer').set_reveal_child(True)

        revealer_timer = Timer(interval, GLib.idle_add, args=[self.hide_notification])
        revealer_timer.start()

    def show_page(self, name, transition=True):
        if not transition:
            # Save defined transition type
            transition_type = self.stack.get_transition_type()
            # Set transition type to NONE
            self.stack.set_transition_type(Gtk.StackTransitionType.NONE)
            self.title_stack.set_transition_type(Gtk.StackTransitionType.NONE)

        self.stack.set_visible_child_name(name)
        self.title_stack.set_visible_child_name(name)

        if not transition:
            # Restore transition type
            self.stack.set_transition_type(transition_type)
            self.title_stack.set_transition_type(transition_type)

        self.page = name

    def toggle_fullscreen(self, *args):
        if self.is_fullscreen:
            self.set_unfullscreen()
        else:
            self.set_fullscreen()<|MERGE_RESOLUTION|>--- conflicted
+++ resolved
@@ -269,18 +269,6 @@
         before_quit()
         return False
 
-<<<<<<< HEAD
-    def on_key_press_event(self, action, param):
-        if param.keyval == Gdk.KEY_Escape:
-            if not self.page == 'library' or self.library.selection_mode:
-                self.on_left_button_clicked(None, None)
-            else:
-                self.confirm(
-                    _('Quit?'),
-                    _('Are you sure you want to quit?'),
-                    self.close
-                )
-=======
     def on_key_press_event(self, widget, event):
         """
         Go back navigation with <Escape> key:
@@ -298,7 +286,6 @@
         self.on_left_button_clicked(None, None)
 
         return True
->>>>>>> aaeeae22
 
     def on_left_button_clicked(self, action, param):
         if self.page == 'library':
